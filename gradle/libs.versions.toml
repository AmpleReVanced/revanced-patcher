[versions]
android = "4.1.1.4"
<<<<<<< HEAD
arsclib = "1.3.8.1"
binary-compatibility-validator = "0.15.1"
kotlin = "2.0.0"
kotlinx-coroutines-core = "1.8.1"
mockk = "1.13.10"
=======
apktool-lib = "2.10.1.1"
binary-compatibility-validator = "0.18.1"
kotlin = "2.0.20"
kotlinx-coroutines-core = "1.10.2"
mockk = "1.14.5"
>>>>>>> 369c44e0
multidexlib2 = "3.0.3.r3"
# Tracking https://github.com/google/smali/issues/64.
#noinspection GradleDependency
smali = "3.0.9"
xpp3 = "1.1.4c"

[libraries]
android = { module = "com.google.android:android", version.ref = "android" }
arsclib = { module = "app.revanced:ARSCLib", version.ref = "arsclib" }
kotlin-reflect = { module = "org.jetbrains.kotlin:kotlin-reflect", version.ref = "kotlin" }
kotlinx-coroutines-core = { module = "org.jetbrains.kotlinx:kotlinx-coroutines-core", version.ref = "kotlinx-coroutines-core" }
kotlin-test = { module = "org.jetbrains.kotlin:kotlin-test", version.ref = "kotlin" }
mockk = { module = "io.mockk:mockk", version.ref = "mockk" }
multidexlib2 = { module = "app.revanced:multidexlib2", version.ref = "multidexlib2" }
smali = { module = "com.android.tools.smali:smali", version.ref = "smali" }
xpp3 = { module = "xpp3:xpp3", version.ref = "xpp3" }

[plugins]
binary-compatibility-validator = { id = "org.jetbrains.kotlinx.binary-compatibility-validator", version.ref = "binary-compatibility-validator" }
kotlin = { id = "org.jetbrains.kotlin.jvm", version.ref = "kotlin" }<|MERGE_RESOLUTION|>--- conflicted
+++ resolved
@@ -1,18 +1,10 @@
 [versions]
 android = "4.1.1.4"
-<<<<<<< HEAD
 arsclib = "1.3.8.1"
-binary-compatibility-validator = "0.15.1"
-kotlin = "2.0.0"
-kotlinx-coroutines-core = "1.8.1"
-mockk = "1.13.10"
-=======
-apktool-lib = "2.10.1.1"
 binary-compatibility-validator = "0.18.1"
 kotlin = "2.0.20"
 kotlinx-coroutines-core = "1.10.2"
 mockk = "1.14.5"
->>>>>>> 369c44e0
 multidexlib2 = "3.0.3.r3"
 # Tracking https://github.com/google/smali/issues/64.
 #noinspection GradleDependency
